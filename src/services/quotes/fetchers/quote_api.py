import asyncio

from fastapi import HTTPException
from orjson import orjson

from src.dependencies import fetch, get_logo
from src.models import Quote, SimpleQuote
from src.services.quotes.utils import (
    format_change,
    format_date,
    format_percent,
    get_adaptive_chunk_size,
    get_fmt,
    get_morningstar_risk_rating,
    get_raw,
    is_within_post_market_time,
    is_within_pre_market_time,
)


async def fetch_quotes(symbols: list[str], cookies: str, crumb: str) -> list[Quote]:
    """Fetch quotes using Yahoo Finance API"""
    if not cookies or not crumb:
        raise ValueError("Cookies and crumb are required for Yahoo Finance API")

    chunk_size = get_adaptive_chunk_size()
    chunks = [symbols[i : i + chunk_size] for i in range(0, len(symbols), chunk_size)]

    all_quotes = await asyncio.gather(*(asyncio.gather(*(_get_quote_from_yahoo(symbol, cookies, crumb) for symbol in chunk)) for chunk in chunks))

    return [quote for quotes in all_quotes for quote in quotes if not isinstance(quote, Exception)]


async def fetch_simple_quotes(symbols: list[str], cookies: str, crumb: str) -> list[SimpleQuote]:
    """Fetch quotes using Yahoo Finance API"""
    if not cookies or not crumb:
        raise ValueError("Cookies and crumb are required for Yahoo Finance API")

    chunk_size = get_adaptive_chunk_size()
    chunks = [symbols[i : i + chunk_size] for i in range(0, len(symbols), chunk_size)]

    all_quotes = await asyncio.gather(*(asyncio.gather(*(_get_simple_quote_from_yahoo(symbol, cookies, crumb) for symbol in chunk)) for chunk in chunks))

    return [quote for quotes in all_quotes for quote in quotes if not isinstance(quote, Exception)]


async def _get_quote_from_yahoo(symbol: str, cookies: str, crumb: str) -> Quote:
    """Get individual quote data from Yahoo Finance API."""
    summary_data = await _fetch_yahoo_data(symbol, cookies, crumb)
    return await _parse_yahoo_quote_data(summary_data)


async def _get_simple_quote_from_yahoo(symbol: str, cookies: str, crumb: str) -> SimpleQuote:
    """Get individual simplified quote data from Yahoo Finance API."""
    summary_data = await _fetch_yahoo_data(symbol, cookies, crumb)
    return await _parse_yahoo_simple_quote_data(summary_data)


async def _fetch_yahoo_data(symbol: str, cookies: str, crumb: str) -> dict:
    """
    Fetch raw data from Yahoo Finance API using cookies and crumb.

    :raises HTTPException: with code 404 if symbol is not found
    """
    summary_url = f"https://query2.finance.yahoo.com/v10/finance/quoteSummary/{symbol}"
    summary_params = {
        "modules": "assetProfile,price,summaryDetail,defaultKeyStatistics,calendarEvents,quoteUnadjustedPerformanceOverview",
        "crumb": crumb,
    }
    headers = {
        "Cookie": cookies,
        "User-Agent": "Mozilla/5.0 (Macintosh; Intel Mac OS X 10_15_7) AppleWebKit/537.36 (KHTML, like Gecko) Chrome/122.0.0.0 Safari/537.36",
        "Accept": "application/json",
    }

    summary_response = await fetch(url=summary_url, params=summary_params, headers=headers, return_response=True)

    if summary_response.status == 404:
        raise HTTPException(status_code=404, detail=f"Symbol not found: {symbol}")

    response_text = await summary_response.text()
    summary_data = orjson.loads(response_text)
    return summary_data


async def _parse_yahoo_quote_data(summary_data: dict) -> Quote:
    """Parse Yahoo Finance API response into Quote object."""
    summary_result = summary_data.get("quoteSummary", {}).get("result", [{}])[0]
    price_data = summary_result.get("price", {})
    summary_detail = summary_result.get("summaryDetail", {})
    stats = summary_result.get("defaultKeyStatistics", {})
    profile = summary_result.get("assetProfile", {})
    calendar = summary_result.get("calendarEvents", {})
    performance_overview = summary_result.get("quoteUnadjustedPerformanceOverview", {}).get("performanceOverview", {})

    # Get pre- and post-market prices if within timeframe
    pre_market_price = get_fmt(price_data, "preMarketPrice") if is_within_pre_market_time(price_data.get("preMarketTime", 0)) else None
    post_market_price = get_fmt(price_data, "postMarketPrice") if is_within_post_market_time(price_data.get("postMarketTime", 0)) else None

    # Parse earnings dates
    earnings_dates = calendar.get("earnings", {}).get("earningsDate", [])
    earnings_date = None
    if earnings_dates:
        formatted_dates = [format_date(date.get("fmt")) for date in earnings_dates if date.get("fmt")]
        earnings_date = " - ".join(formatted_dates) if formatted_dates else None

    quote_data = {
        "symbol": price_data.get("symbol"),
        "name": price_data.get("longName"),
        "price": get_fmt(price_data, "regularMarketPrice"),
        "pre_market_price": pre_market_price,
        "after_hours_price": post_market_price,
        "change": format_change(get_fmt(price_data, "regularMarketChange")),
        "percent_change": format_change(format_percent(price_data.get("regularMarketChangePercent"))),
        "open": get_fmt(summary_detail, "open"),
        "high": get_fmt(summary_detail, "dayHigh"),
        "low": get_fmt(summary_detail, "dayLow"),
        "year_high": get_fmt(summary_detail, "fiftyTwoWeekHigh"),
        "year_low": get_fmt(summary_detail, "fiftyTwoWeekLow"),
        "volume": get_raw(summary_detail, "volume"),
        "avg_volume": get_raw(summary_detail, "averageVolume"),
        "market_cap": get_fmt(summary_detail, "marketCap"),
        "beta": get_fmt(summary_detail, "beta"),
        "pe": get_fmt(summary_detail, "trailingPE"),
        "eps": get_fmt(summary_detail, "trailingEps"),
        "dividend": get_fmt(summary_detail, "dividendRate"),
        "dividend_yield": get_fmt(summary_detail, "dividendYield"),
        "ex_dividend": format_date(calendar.get("exDividendDate", {}).get("fmt")),
        "net_assets": get_fmt(summary_detail, "totalAssets"),
        "nav": get_fmt(summary_detail, "navPrice"),
        "expense_ratio": format_percent(stats.get("annualReportExpenseRatio")),
        "category": stats.get("category"),
        "last_capital_gain": get_fmt(stats, "lastCapGain"),
        "morningstar_rating": f"★{'★' * (stats.get('morningStarOverallRating', {}).get('raw', 0) - 1)}" if stats.get("morningStarOverallRating") else None,
        "morningstar_risk_rating": get_morningstar_risk_rating(stats.get("morningStarRiskRating", {}).get("raw", -1)),
        "holdings_turnover": format_percent(stats.get("annualHoldingsTurnover")),
        "earnings_date": earnings_date,
        "last_dividend": get_fmt(stats, "lastDividendValue"),
        "inception_date": format_date(stats.get("fundInceptionDate", {}).get("raw")),
        "sector": profile.get("sector"),
        "industry": profile.get("industry"),
        "about": profile.get("longBusinessSummary"),
        "employees": str(profile.get("fullTimeEmployees")) if profile.get("fullTimeEmployees") is not None else None,
        "five_days_return": performance_overview.get("fiveDaysReturn", {}).get("fmt"),
        "one_month_return": performance_overview.get("oneMonthReturn", {}).get("fmt"),
        "three_month_return": performance_overview.get("threeMonthReturn", {}).get("fmt"),
        "six_month_return": performance_overview.get("sixMonthReturn", {}).get("fmt"),
        "ytd_return": performance_overview.get("ytdReturnPct", {}).get("fmt"),
        "year_return": performance_overview.get("oneYearTotalReturn", {}).get("fmt"),
        "three_year_return": performance_overview.get("threeYearTotalReturn", {}).get("fmt"),
        "five_year_return": performance_overview.get("fiveYearTotalReturn", {}).get("fmt"),
        "ten_year_return": performance_overview.get("tenYearTotalReturn", {}).get("fmt"),
        "max_return": performance_overview.get("maxReturn", {}).get("fmt"),
    }

<<<<<<< HEAD
    return Quote(**quote_data, logo=await get_logo(symbol=price_data.get("symbol"), url=profile.get("website")))
=======
    return Quote(
        **quote_data,
        logo=await get_logo(symbol=price_data.get("symbol"), url=profile.get('website'))
    )
>>>>>>> 3f30b6b3


async def _parse_yahoo_simple_quote_data(summary_data: dict) -> SimpleQuote:
    """Parse Yahoo Finance API response into SimpleQuote object."""
    summary_result = summary_data.get("quoteSummary", {}).get("result", [{}])[0]
    price_data = summary_result.get("price", {})
    profile = summary_result.get("assetProfile", {})

    # Get pre- and post-market prices if within timeframe
    pre_market_price = get_fmt(price_data, "preMarketPrice") if is_within_pre_market_time(price_data.get("preMarketTime", 0)) else None
    post_market_price = get_fmt(price_data, "postMarketPrice") if is_within_post_market_time(price_data.get("postMarketTime", 0)) else None

    quote_data = {
        "symbol": price_data.get("symbol"),
        "name": price_data.get("longName"),
        "price": get_fmt(price_data, "regularMarketPrice"),
        "pre_market_price": pre_market_price,
        "after_hours_price": post_market_price,
        "change": format_change(get_fmt(price_data, "regularMarketChange")),
        "percent_change": format_change(format_percent(price_data.get("regularMarketChangePercent"))),
    }
<<<<<<< HEAD
    return SimpleQuote(**quote_data, logo=await get_logo(symbol=price_data.get("symbol"), url=profile.get("website")))
=======
    return SimpleQuote(
        **quote_data,
        logo=await get_logo(symbol=price_data.get("symbol"), url=profile.get('website'))
    )
>>>>>>> 3f30b6b3
<|MERGE_RESOLUTION|>--- conflicted
+++ resolved
@@ -153,14 +153,7 @@
         "max_return": performance_overview.get("maxReturn", {}).get("fmt"),
     }
 
-<<<<<<< HEAD
     return Quote(**quote_data, logo=await get_logo(symbol=price_data.get("symbol"), url=profile.get("website")))
-=======
-    return Quote(
-        **quote_data,
-        logo=await get_logo(symbol=price_data.get("symbol"), url=profile.get('website'))
-    )
->>>>>>> 3f30b6b3
 
 
 async def _parse_yahoo_simple_quote_data(summary_data: dict) -> SimpleQuote:
@@ -182,11 +175,4 @@
         "change": format_change(get_fmt(price_data, "regularMarketChange")),
         "percent_change": format_change(format_percent(price_data.get("regularMarketChangePercent"))),
     }
-<<<<<<< HEAD
-    return SimpleQuote(**quote_data, logo=await get_logo(symbol=price_data.get("symbol"), url=profile.get("website")))
-=======
-    return SimpleQuote(
-        **quote_data,
-        logo=await get_logo(symbol=price_data.get("symbol"), url=profile.get('website'))
-    )
->>>>>>> 3f30b6b3
+    return SimpleQuote(**quote_data, logo=await get_logo(symbol=price_data.get("symbol"), url=profile.get("website")))